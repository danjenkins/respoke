"use strict";

module.exports = function(grunt) {
    var brightstreamFiles = [
        'util/socket.io.js',
        'util/q.js',
        'util/loglevel.js',
        'util/adapter.js',
        'brightstream.js',
        'brightstream/event.js',
        'brightstream/client.js',
        'brightstream/endpoints.js',
        'brightstream/signalingChannel.js',
        'brightstream/call.js',
        'brightstream/directConnection.js',
        'brightstream/peerConnection.js',
        'brightstream/localMedia.js'
    ];

    var brightstreamMediaStatsFiles = [
        'brightstream/mediaStats.js'
    ];

    grunt.initConfig({
        uglify: {
            brightstream: {
                options: {
                    compress: true,
<<<<<<< HEAD
                    sourceMap: true
=======
                    sourceMap: true,
                    sourceMapIncludeSources: true
>>>>>>> 4cefb18a
                },
                files: {
                    'brightstream.min.js': brightstreamFiles
                }
            },
            'brightstream-stats': {
                options: {
                    compress: true,
<<<<<<< HEAD
                    sourceMap: true
=======
                    sourceMap: true,
                    sourceMapIncludeSources: true
>>>>>>> 4cefb18a
                },
                files: {
                    'brightstream-stats.min.js': brightstreamMediaStatsFiles
                }
            },
            'brightstream-beautify': {
                options: {
                    compress: false,
                    sourceMap: false,
                    beautify: true,
                    mangle: false
                },
                files: {
                    'brightstream.combine.js': brightstreamFiles
                }
            },
            'brightstream-beautify-stats': {
                options: {
                    compress: false,
                    sourceMap: false,
                    beautify: true,
                    mangle: false
                },
                files: {
                    'brightstream-stats.combine.js': brightstreamMediaStatsFiles
                }
            }
        },
        aws_s3: {
            options: {
                uploadConcurrency: 5,
                downloadConcurrency: 5
            },
            assets: {
                options: {
                    bucket: 'stratos-assets',
                    differential: true
                },
                files: [
                    {expand: true, cwd: '.', src: ['brightstream*.min.js'], action: 'upload'},
                    {expand: true, cwd: '.', src: ['*.map'], action: 'upload'}
                ]
            }
        },

        pkg: grunt.file.readJSON('package.json'),

        stratos: {
            startServer: false,
            //nodeServer: '../app.js',
            //nodeServerPort: 8081,
            liftSails: true,
            sailsDir: '../../../collective'
        },
        mochaTest: {
            unit: {
                options: {
                    reporter: 'mocha-bamboo-reporter'
                },
                src: [
                    './spec/functional/*.spec.js',
                ]
            }
        },
        karma: {
            options: {
                configFile: './karma-lib-orig.conf.js'
            },
            continuous: {
                configFile: './karma-lib-orig.conf.js',
                browsers: ['Chrome'],
                singleRun: true,
                reporters: ['junit']
            },
            devOrig: {
                singleRun: true,
                configFile: './karma-lib-orig.conf.js'
            },
            devMin: {
                singleRun: true,
                configFile: './karma-lib-min.conf.js'
            }
        }
    });

<<<<<<< HEAD
    grunt.loadNpmTasks('grunt-karma');
    grunt.loadNpmTasks('grunt-stratos');
    grunt.loadNpmTasks('grunt-mocha-test');

=======
>>>>>>> 4cefb18a
    grunt.loadNpmTasks('grunt-contrib-uglify');
    grunt.loadNpmTasks('grunt-aws-s3');

    grunt.task.registerTask('s3', ['aws_s3']);
    grunt.task.registerTask('dist', ['uglify:brightstream', 'uglify:brightstream-stats']);
    grunt.task.registerTask('combine', ['uglify:brightstream-beautify', 'uglify:brightstream-beautify-stats']);

    grunt.registerTask('default', 'karma:devOrig');
    grunt.registerTask('unit:client', 'Run client Unit tests', ['karma:devOrig', 'karma:devMin']);

    grunt.registerTask('unit', 'Run unit specs on bamboo', [
        'dist',
        'karma:devOrig',
        'karma:devMin'
    ]);

    /*grunt.registerTask('start-server', 'Start a node server.', function() {
        grunt.log.writeln('Starting node server...');
        var done = this.async();
        process.env['SERVER_PORT'] = grunt.config('stratos.nodeServerPort');
        require(process.cwd() + '/' + grunt.config('stratos.nodeServer'));
        setTimeout(function () {
            done();
        }, 3000);
    });*/
};<|MERGE_RESOLUTION|>--- conflicted
+++ resolved
@@ -26,12 +26,8 @@
             brightstream: {
                 options: {
                     compress: true,
-<<<<<<< HEAD
-                    sourceMap: true
-=======
                     sourceMap: true,
                     sourceMapIncludeSources: true
->>>>>>> 4cefb18a
                 },
                 files: {
                     'brightstream.min.js': brightstreamFiles
@@ -40,12 +36,8 @@
             'brightstream-stats': {
                 options: {
                     compress: true,
-<<<<<<< HEAD
-                    sourceMap: true
-=======
                     sourceMap: true,
                     sourceMapIncludeSources: true
->>>>>>> 4cefb18a
                 },
                 files: {
                     'brightstream-stats.min.js': brightstreamMediaStatsFiles
@@ -131,13 +123,9 @@
         }
     });
 
-<<<<<<< HEAD
     grunt.loadNpmTasks('grunt-karma');
     grunt.loadNpmTasks('grunt-stratos');
     grunt.loadNpmTasks('grunt-mocha-test');
-
-=======
->>>>>>> 4cefb18a
     grunt.loadNpmTasks('grunt-contrib-uglify');
     grunt.loadNpmTasks('grunt-aws-s3');
 
