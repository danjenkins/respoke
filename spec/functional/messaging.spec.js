--- conflicted
+++ resolved
@@ -9,31 +9,6 @@
     var follower = {};
     var followee = {};
     var groupId = respoke.makeGUID();
-<<<<<<< HEAD
-    var groupPermissions = {
-        name: 'fixturepermissions',
-        permList: [
-            {
-                resourceType: "groups:create",
-                actions: "allow",
-                resourceIds: ['*']
-            }, {
-                resourceType: 'groups',
-                actions: 'publish',
-                resourceIds: ['*']
-            }, {
-                resourceType: 'groups',
-                actions: 'subscribe',
-                resourceIds: ['*']
-            }, {
-                resourceType: 'groups',
-                actions: 'unsubscribe',
-                resourceIds: ['*']
-            }, {
-                resourceType: 'groups:subscribers',
-                actions: 'get',
-                resourceIds: ['*']
-=======
     var groupRole = {
         name: 'fixturerole',
         groups: {
@@ -43,7 +18,6 @@
                 subscribe: true,
                 unsubscribe: true,
                 getsubscribers: true
->>>>>>> cbbdba12
             }
         }
     };
