--- conflicted
+++ resolved
@@ -31,13 +31,8 @@
  * operation and will limit the services you will be able to use.
  * @param {boolean} [params.reconnect=true] - Whether or not to automatically reconnect to the Brightstream service
  * when a disconnect occurs.
-<<<<<<< HEAD
- * @param {brightstream.Client.onUserJoin} [params.onJoin] - Callback for when this client's endpoint joins a group.
- * @param {brightstream.Client.onUserLeave} [params.onLeave] - Callback for when this client's endpoint leaves a group.
-=======
  * @param {brightstream.Client.onJoin} [params.onJoin] - Callback for when this client's endpoint joins a group.
  * @param {brightstream.Client.onLeave} [params.onLeave] - Callback for when this client's endpoint leaves a group.
->>>>>>> 26bfc535
  * @param {brightstream.Client.onClientMessage} [params.onMessage] - Callback for when any message is received
  * from anywhere on the system.
  * @param {brightstream.Client.onConnect} [params.onConnect] - Callback for Client connect.
@@ -45,12 +40,7 @@
  * @param {brightstream.Client.onReconnect} [params.onReconnect] - Callback for Client reconnect.
  * @param {brightstream.Client.onCall} [params.onCall] - Callback for when this client's user receives a call.
  * @param {brightstream.Client.onDirectConnection} [params.onDirectConnection] - Callback for when this client's user
-<<<<<<< HEAD
- * receives a request
- * for a direct connection.
-=======
  * receives a request for a direct connection.
->>>>>>> 26bfc535
  * @returns {brightstream.Client}
  */
 /*global brightstream: false */
@@ -591,11 +581,7 @@
      * with the local audio and/or video attached.
      * @param {brightstream.Call.onError} [params.onError] - Callback for errors that happen during call setup or
      * media renegotiation.
-<<<<<<< HEAD
-     * @param {brightstream.Call.onRemoteVideo} [params.onRemoteVideo] - Callback for receiving an HTML5 Video element
-=======
      * @param {brightstream.Call.onConnect} [params.onConnect] - Callback for receiving an HTML5 Video element
->>>>>>> 26bfc535
      * with the remote audio and/or video attached.
      * @param {brightstream.Call.onAllow} [params.onAllow] - When setting up a call, receive notification that the
      * browser has granted access to media.
@@ -810,18 +796,6 @@
             }
             return true;
         });
-<<<<<<< HEAD
-
-        if (group) {
-            group.listen('join', params.onJoin);
-            group.listen('leave', params.onLeave);
-            group.listen('message', params.onMessage);
-        }
-
-        return group;
-    };
-=======
->>>>>>> 26bfc535
 
         if (group) {
             group.listen('join', params.onJoin);
@@ -882,15 +856,10 @@
      * @param {string} params.id
      * @param {boolean} params.skipCreate - Skip the creation step and return undefined if we don't yet
      * know about this Endpoint.
-<<<<<<< HEAD
-     * @param {function} [params.onMessage] - Handle messages sent to the logged-in user from this one Endpoint.
-     * @param {function} [params.onPresence] - Handle presence notifications from this one Endpoint.
-=======
      * @param {brightstream.Endpoint.onMessage} [params.onMessage] - Handle messages sent to the logged-in user
      * from this one Endpoint.
      * @param {brightstream.Endpoint.onPresence} [params.onPresence] - Handle presence notifications from this one
      * Endpoint.
->>>>>>> 26bfc535
      * @returns {brightstream.Endpoint} The endpoint whose ID was specified.
      */
     that.getEndpoint = function (params) {
@@ -919,11 +888,6 @@
             endpoint.listen('message', params.onMessage);
         }
 
-        if (endpoint) {
-            endpoint.listen('presence', params.onPresence);
-            endpoint.listen('message', params.onMessage);
-        }
-
         return endpoint;
     };
 
@@ -935,17 +899,11 @@
      * @method brightstream.Client.getConnection
      * @param {object} params
      * @param {string} params.connectionId
-<<<<<<< HEAD
-     * @param {string} params.[endpointId] - An endpointId to use in the creation of this connection.
-     * @param {function} [params.onMessage] - TODO
-     * @param {function} [params.onPresence] - TODO
-=======
      * @param {string} [params.endpointId] - An endpointId to use in the creation of this connection.
      * @param {brightstream.Endpoint.onMessage} [params.onMessage] - Handle messages sent to the logged-in user
      * from this one Connection.
      * @param {brightstream.Endpoint.onPresence} [params.onPresence] - Handle presence notifications from this one
      * Connection.
->>>>>>> 26bfc535
      * @returns {brightstream.Connection} The connection whose ID was specified.
      */
     that.getConnection = function (params) {
