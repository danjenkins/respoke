--- conflicted
+++ resolved
@@ -155,7 +155,7 @@
     var signalingChannel = params.signalingChannel;
 
     var clone = function (source) {
-      return JSON.parse(JSON.stringify(source));
+        return JSON.parse(JSON.stringify(source));
     };
 
     delete that.signalingChannel;
@@ -478,14 +478,9 @@
      */
     that.startDirectConnection = function (params) {
         params = params || {};
-<<<<<<< HEAD
-        var combinedConnectionSettings = client.callSettings.clone();
+        var combinedConnectionSettings = clone(client.callSettings);
         var deferred = Q.defer();
         var retVal = brightstream.handlePromise(deferred.promise, params.onSuccess, params.onError);
-=======
-        var combinedConnectionSettings = clone(client.callSettings);
-        var deferred = brightstream.makeDeferred(params.onSuccess, params.onError);
->>>>>>> 4cefb18a
         var call;
 
         try {
