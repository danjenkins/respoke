--- conflicted
+++ resolved
@@ -212,18 +212,14 @@
      * @method brightstream.Endpoint.startAudioCall
      * @param {object} params
      * @param {RTCServers} [params.servers]
-<<<<<<< HEAD
      * @param {brightstream.Call.onError} [params.onError] - Callback for errors that happen during call setup or
      * media renegotiation.
-=======
->>>>>>> 33a6d6e1
      * @param {brightstream.Call.onLocalVideo} [params.onLocalVideo] - Callback for receiving an HTML5 Video
      * element with the local audio and/or video attached.
      * @param {brightstream.Call.onRemoteVideo} [params.onRemoteVideo] - Callback for receiving an HTML5 Video
      * element with the remote
      * audio and/or video attached.
      * @param {brightstream.Call.onHangup} [params.onHangup] - Callback for being notified when the call has been
-<<<<<<< HEAD
      * hung up.
      * @param {brightstream.Call.onAllow} [params.onAllow] - When setting up a call, receive notification that the
      * browser has granted access to media.
@@ -235,9 +231,6 @@
      * the approval was automatic.
      * @param {brightstream.Call.onRequestingMedia} [params.onRequestingMedia] - Callback for when the app is waiting
      * for the user to give permission to start getting audio or video.
-=======
-     * hung up
->>>>>>> 33a6d6e1
      * @param {brightstream.MediaStatsParser.statsHandler} [params.onStats] - Callback for receiving statistical
      * information.
      * @param {brightstream.Call.previewLocalMedia} [params.previewLocalMedia] - A function to call if the developer
@@ -270,18 +263,14 @@
      * @method brightstream.Endpoint.startVideoCall
      * @param {object} params
      * @param {RTCServers} [params.servers]
-<<<<<<< HEAD
      * @param {brightstream.Call.onError} [params.onError] - Callback for errors that happen during call setup or
      * media renegotiation.
-=======
->>>>>>> 33a6d6e1
      * @param {brightstream.Call.onLocalVideo} [params.onLocalVideo] - Callback for receiving an HTML5 Video
      * element with the local audio and/or video attached.
      * @param {brightstream.Call.onRemoteVideo} [params.onRemoteVideo] - Callback for receiving an HTML5 Video
      * element with the remote
      * audio and/or video attached.
      * @param {brightstream.Call.onHangup} [params.onHangup] - Callback for being notified when the call has been
-<<<<<<< HEAD
      * hung up.
      * @param {brightstream.Call.onAllow} [params.onAllow] - When setting up a call, receive notification that the
      * browser has granted access to media.
@@ -293,9 +282,6 @@
      * the approval was automatic.
      * @param {brightstream.Call.onRequestingMedia} [params.onRequestingMedia] - Callback for when the app is waiting
      * for the user to give permission to start getting audio or video.
-=======
-     * hung up
->>>>>>> 33a6d6e1
      * @param {brightstream.MediaStatsParser.statsHandler} [params.onStats] - Callback for receiving statistical
      * information.
      * @param {brightstream.Call.previewLocalMedia} [params.previewLocalMedia] - A function to call if the developer
@@ -327,18 +313,14 @@
      * @memberof! brightstream.Endpoint
      * @method brightstream.Endpoint.startCall
      * @param {object} params
-<<<<<<< HEAD
      * @param {brightstream.Call.onError} [params.onError] - Callback for errors that happen during call setup or
      * media renegotiation.
-=======
->>>>>>> 33a6d6e1
      * @param {brightstream.Call.onLocalVideo} [params.onLocalVideo] - Callback for receiving an HTML5 Video
      * element with the local audio and/or video attached.
      * @param {brightstream.Call.onRemoteVideo} [params.onRemoteVideo] - Callback for receiving an HTML5 Video
      * element with the remote
      * audio and/or video attached.
      * @param {brightstream.Call.onHangup} [params.onHangup] - Callback for being notified when the call has been
-<<<<<<< HEAD
      * hung up.
      * @param {brightstream.Call.onAllow} [params.onAllow] - When setting up a call, receive notification that the
      * browser has granted access to media.
@@ -350,9 +332,6 @@
      * the approval was automatic.
      * @param {brightstream.Call.onRequestingMedia} [params.onRequestingMedia] - Callback for when the app is waiting
      * for the user to give permission to start getting audio or video.
-=======
-     * hung up
->>>>>>> 33a6d6e1
      * @param {brightstream.MediaStatsParser.statsHandler} [params.onStats] - Callback for receiving statistical
      * information.
      * @param {brightstream.Call.previewLocalMedia} [params.previewLocalMedia] - A function to call if the developer
@@ -480,7 +459,6 @@
      * invocation of this method only.
      * @param {brightstream.Client.errorHandler} [params.onError] - Error handler for this invocation of this
      * method only.
-<<<<<<< HEAD
      * @param {brightstream.DirectConnection.onStart} [params.onStart] - A callback for when setup of the direct
      * connection begins. The direct connection will not be open yet.
      * @param {brightstream.DirectConnection.onOpen} [params.onOpen] - A callback for receiving notification of when
@@ -491,12 +469,6 @@
      * when the DirectConnection is closed and the two Endpoints are disconnected.
      * @param {brightstream.DirectConnection.onAccept} [params.onAccept] - Callback for when the user accepts the
      * request for a direct connection and setup begins.
-=======
-     * @param {brightstream.DirectConnection.onOpen} [params.onOpen] - A callback for receiving notification of when
-     * the DirectConnection is open and ready to be used.
-     * @param {brightstream.DirectConnection.onClose} [params.onClose] - A callback for receiving notification of
-     * when the DirectConnection is closed and the two Endpoints are disconnected.
->>>>>>> 33a6d6e1
      * @param {brightstream.DirectConnection.onMessage} [params.onMessage] - A callback for receiving messages sent
      * through the DirectConnection.
      * @param {RTCServers} [params.servers] - Additional ICE/STUN/TURN servers to use in connecting.
@@ -768,18 +740,14 @@
      * @memberof! brightstream.Connection
      * @method brightstream.Connection.startCall
      * @param {object} params
-<<<<<<< HEAD
      * @param {brightstream.Call.onError} [params.onError] - Callback for errors that happen during call setup or
      * media renegotiation.
-=======
->>>>>>> 33a6d6e1
      * @param {brightstream.Call.onLocalVideo} [params.onLocalVideo] - Callback for receiving an HTML5 Video
      * element with the local audio and/or video attached.
      * @param {brightstream.Call.onRemoteVideo} [params.onRemoteVideo] - Callback for receiving an HTML5 Video
      * element with the remote
      * audio and/or video attached.
      * @param {brightstream.Call.onHangup} [params.onHangup] - Callback for being notified when the call has been
-<<<<<<< HEAD
      * hung up.
      * @param {brightstream.Call.onAllow} [params.onAllow] - When setting up a call, receive notification that the
      * browser has granted access to media.
@@ -791,9 +759,6 @@
      * the approval was automatic.
      * @param {brightstream.Call.onRequestingMedia} [params.onRequestingMedia] - Callback for when the app is waiting
      * for the user to give permission to start getting audio or video.
-=======
-     * hung up
->>>>>>> 33a6d6e1
      * @param {brightstream.MediaStatsParser.statsHandler} [params.onStats] - Callback for receiving statistical
      * information.
      * @param {brightstream.Call.previewLocalMedia} [params.previewLocalMedia] - A function to call if the developer
@@ -879,7 +844,6 @@
      * element with the remote
      * audio and/or video attached.
      * @param {brightstream.Call.onHangup} [params.onHangup] - Callback for being notified when the call has
-<<<<<<< HEAD
      * been hung up.
      * @param {brightstream.Call.onAllow} [params.onAllow] - When setting up a call, receive notification that the
      * browser has granted access to media.
@@ -891,9 +855,6 @@
      * the approval was automatic.
      * @param {brightstream.Call.onRequestingMedia} [params.onRequestingMedia] - Callback for when the app is waiting
      * for the user to give permission to start getting audio or video.
-=======
-     * been hung up
->>>>>>> 33a6d6e1
      * @param {brightstream.MediaStatsParser.statsHandler} [params.onStats] - Callback for receiving statistical
      * information.
      * @param {boolean} [params.receiveOnly] - whether or not we accept media
@@ -923,26 +884,18 @@
      * invocation of this method only.
      * @param {brightstream.Client.errorHandler} [params.onError] - Error handler for this invocation of this
      * method only.
-<<<<<<< HEAD
      * @param {brightstream.DirectConnection.onStart} [params.onStart] - A callback for when setup of the direct
      * connection begins. The direct connection will not be open yet.
      * @param {brightstream.DirectConnection.onOpen} [params.onOpen] - A callback for receiving notification of when
      * the DirectConnection is open and ready to be used.
      * @param {brightstream.DirectConnection.onError} [params.onError] - Callback for errors setting up the direct
      * connection.
-=======
-     * @param {brightstream.DirectConnection.onOpen} [params.onOpen] - A callback for receiving notification of when
-     * the DirectConnection is open and ready to be used.
->>>>>>> 33a6d6e1
      * @param {brightstream.DirectConnection.onClose} [params.onClose] - A callback for receiving notification of
      * when the DirectConnection is closed and the two Endpoints are disconnected.
      * @param {brightstream.DirectConnection.onMessage} [params.onMessage] - A callback for receiving messages sent
      * through the DirectConnection.
-<<<<<<< HEAD
      * @param {brightstream.DirectConnection.onAccept} [params.onAccept] - Callback for when the user accepts the
      * request for a direct connection and setup begins.
-=======
->>>>>>> 33a6d6e1
      * @param {RTCServers} [params.servers] - Additional ICE/STUN/TURN servers to use in connecting.
      * @returns {brightstream.DirectConnection} The DirectConnection which can be used to send data and messages
      * directly to the other endpoint.
