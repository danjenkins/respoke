--- conflicted
+++ resolved
@@ -425,14 +425,8 @@
             });
         };
         params.signalReport = function (signalParams) {
-<<<<<<< HEAD
             log.debug("Sending debug report", signalParams.report);
             signalingChannel.sendReport(signalParams);
-=======
-            log.debug("Sending report!");
-            log.debug(signalParams);
-            //signalingChannel.sendReport(signalParams);
->>>>>>> 5bb7cb74
         };
         call = brightstream.Call(params);
 
