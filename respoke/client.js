/**
 * Copyright (c) 2014, D.C.S. LLC. All Rights Reserved. Licensed Software.
 * @private
 */
var log = require('loglevel');
var Q = require('q');
var respoke = require('./respoke');

/**
 * `respoke.Client` is the top-level interface to the API. Interacting with Respoke should be done using
 * a `respoke.Client` instance.
 *
 * There are two ways to get a client:
 *
 *      var client = respoke.createClient(clientParams);
 *      // . . . set stuff up, then . . .
 *      client.connect(connectParams);
 *
 * or
 *
 *      // creates client and connects to Respoke all at once
 *      var client = respoke.connect(allParams);
 *
 * A client does the following things:
 *
 * 1. authentication with the Respoke API
 * 1. receives server-side app-specific information
 * 1. tracks connections and presence
 * 1. provides methods to get and interact with tracked entities (like groups and endpoints)
 * 1. stores default settings for calls and direct connections
 * 1. automatically reconnects to the API when network activity is lost*
 *
 * *If `developmentMode` is set to true. If not using `developmentMode`, disable automatic
 * reconnect by sending `reconnect: false` and listening to the Client's disconnect event
 * to fetch a new brokered auth token, then call `client.connect()` with the new token.
 *
 * @class respoke.Client
 * @constructor
 * @augments respoke.Presentable
 * @param {object} params
 * @param {string} [params.appId] - The ID of your Respoke app. This must be passed either to
 * respoke.connect, respoke.createClient, or to client.connect.
 * @param {string} [params.token] - The endpoint's authentication token.
 * @param {RTCICEServers} [params.servers] - A set of default WebRTC ICE/STUN/TURN servers if you wish to use
 * different parameters than the built-in defaults.
 * @param {string} [params.endpointId] - An identifier to use when creating an authentication token for this
 * endpoint. This is only used when `developmentMode` is set to `true`.
 * @param {boolean} [params.developmentMode=false] - Indication to obtain an authentication token from the service.
 * Note: Your app must be in developer mode to use this feature. This is not intended as a long-term mode of
 * operation and will limit the services you will be able to use.
 * @param {string|number|object|Array} [params.presence=unavailable] The initial presence to set once connected.
 * @param {boolean} [params.reconnect=true] - Whether or not to automatically reconnect to the Respoke service
 * when a disconnect occurs.
 * @param {respoke.Client.onJoin} [params.onJoin] - Callback for when this client's endpoint joins a group.
 * @param {respoke.Client.onLeave} [params.onLeave] - Callback for when this client's endpoint leaves a group.
 * @param {respoke.Client.onClientMessage} [params.onMessage] - Callback for when any message is received
 * from anywhere on the system.
 * @param {respoke.Client.onConnect} [params.onConnect] - Callback for Client connect.
 * @param {respoke.Client.onDisconnect} [params.onDisconnect] - Callback for Client disconnect.
 * @param {respoke.Client.onReconnect} [params.onReconnect] - Callback for Client reconnect.
 * @param {respoke.Client.onCall} [params.onCall] - Callback for when this client's user receives a call.
 * @param {respoke.Client.onDirectConnection} [params.onDirectConnection] - Callback for when this client's user
 * receives a request for a direct connection.
 * @returns {respoke.Client}
 */
module.exports = function (params) {
    "use strict";
    params = params || {};
    /**
     * @memberof! respoke.Client
     * @name instanceId
     * @private
     * @type {string}
     */
    var instanceId = params.instanceId || respoke.makeGUID();
    params.instanceId = instanceId;
    var that = respoke.Presentable(params);
    respoke.instances[instanceId] = that;
    delete that.instanceId;
    that.connectTries = 0;
    /**
     * A name to identify this class
     * @memberof! respoke.Client
     * @name className
     * @type {string}
     */
    that.className = 'respoke.Client';
    /**
     * @memberof! respoke.Client
     * @name host
     * @type {string}
     * @private
     */
    var host = window.location.hostname;
    /**
     * @memberof! respoke.Client
     * @name port
     * @type {number}
     * @private
     */
    var port = window.location.port;
    /**
     * A simple POJO to store some methods we will want to override but reference later.
     * @memberof! respoke.Client
     * @name superClass
     * @private
     * @type {object}
     */
    var superClass = {
        setPresence: that.setPresence
    };
    /**
     * A container for baseURL, token, and appId so they won't be accidentally viewable in any JavaScript debugger.
     * @memberof! respoke.Client
     * @name clientSettings
     * @type {object}
     * @private
     * @property {string} [baseURL] - the URL of the cloud infrastructure's REST API.
     * @property {string} [token] - The endpoint's authentication token.
     * @property {string} [appId] - The id of your Respoke app.
     * @property {string} [endpointId] - An identifier to use when creating an authentication token for this
     * endpoint. This is only used when `developmentMode` is set to `true`.
     * @property {boolean} [developmentMode=false] - Indication to obtain an authentication token from the service.
     * Note: Your app must be in developer mode to use this feature. This is not intended as a long-term mode of
     * operation and will limit the services you will be able to use.
     * @property {boolean} [reconnect=false] - Whether or not to automatically reconnect to the Respoke service
     * when a disconnect occurs.
     * @param {respoke.Client.onJoin} [params.onJoin] - Callback for when this client's endpoint joins a group.
     * @param {respoke.Client.onLeave} [params.onLeave] - Callback for when this client's endpoint leaves a group.
     * @property {respoke.Client.onClientMessage} [onMessage] - Callback for when any message is received
     * from anywhere on the system.
     * @property {respoke.Client.onConnect} [onConnect] - Callback for Client connect.
     * @property {respoke.Client.onDisconnect} [onDisconnect] - Callback for Client disconnect.
     * @property {respoke.Client.onReconnect} [onReconnect] - Callback for Client reconnect. Not Implemented.
     * @property {respoke.Client.onCall} [onCall] - Callback for when this client receives a call.
     * @property {respoke.Client.onDirectConnection} [onDirectConnection] - Callback for when this client
     * receives a request for a direct connection.
     * @property {boolean} enableCallDebugReport=true - Upon finishing a call, should the client send debugging
     * information to the API? Defaults to `true`.
     */
    var clientSettings = {};

    saveParameters(params);
    delete that.appId;
    delete that.baseURL;
    delete that.developmentMode;
    delete that.token;
    delete that.resolveEndpointPresence;

    /**
     * Internal list of known groups.
     * @memberof! respoke.Client
     * @name groups
     * @type {Array<respoke.Group>}
     * @private
     */
    var groups = [];
    /**
     * Internal list of known endpoints.
     * @memberof! respoke.Client
     * @name endpoints
     * @type {Array<respoke.Endpoint>}
     * @private
     */
    var endpoints = [];
    /**
     * Array of calls in progress, made accessible for informational purposes only.
     * **Never modify this array directly.**
     *
     * @memberof! respoke.Client
     * @name calls
     * @type {array}
     */
    that.calls = [];
    log.debug("Client ID is ", instanceId);

    /**
     * @memberof! respoke.Client
     * @name signalingChannel
     * @type {respoke.SignalingChannel}
     * @private
     */
    var signalingChannel = respoke.SignalingChannel({
        instanceId: instanceId,
        clientSettings: clientSettings
    });

    /**
     * Save parameters of the constructor or client.connect() onto the clientSettings object
     * @memberof! respoke.Client
     * @method respoke.saveParameters
     * @param {object} params
     * @param {respoke.Client.connectSuccessHandler} [params.onSuccess] - Success handler for this invocation
     * of this method only.
     * @param {respoke.Client.errorHandler} [params.onError] - Error handler for this invocation of this
     * method only.
     * @param {string} [params.appId] - The ID of your Respoke app. This must be passed either to
     * respoke.connect, respoke.createClient, or to client.connect.
     * @param {string} [params.token] - The endpoint's authentication token.
     * @param {RTCICEServers} [params.servers] - A set of default WebRTC ICE/STUN/TURN servers if you wish to use
     * different parameters than the built-in defaults.
     * @param {string} [params.endpointId] - An identifier to use when creating an authentication token for this
     * endpoint. This is only used when `developmentMode` is set to `true`.
     * @param {string|number|object|Array} [params.presence] The initial presence to set once connected.
     * @param {respoke.client.resolveEndpointPresence} [params.resolveEndpointPresence] An optional function for
     * resolving presence for an endpoint.  An endpoint can have multiple Connections this function will be used
     * to decide which Connection's presence gets precedence for the Endpoint.
     * @param {boolean} [params.developmentMode=false] - Indication to obtain an authentication token from the service.
     * Note: Your app must be in developer mode to use this feature. This is not intended as a long-term mode of
     * operation and will limit the services you will be able to use.
     * @param {boolean} [params.reconnect=true] - Whether or not to automatically reconnect to the Respoke service
     * when a disconnect occurs.
     * @param {respoke.Client.onJoin} [params.onJoin] - Callback for when this client's endpoint joins a group.
     * @param {respoke.Client.onLeave} [params.onLeave] - Callback for when this client's endpoint leaves
     * a group.
     * @param {respoke.Client.onClientMessage} [params.onMessage] - Callback for when any message is
     * received from anywhere on the system.
     * @param {respoke.Client.onConnect} [params.onConnect] - Callback for Client connect.
     * @param {respoke.Client.onDisconnect} [params.onDisconnect] - Callback for Client disconnect.
     * @param {respoke.Client.onReconnect} [params.onReconnect] - Callback for Client reconnect. Not Implemented.
     * @param {respoke.Client.onCall} [params.onCall] - Callback for when this client receives a call.
     * @param {respoke.Client.onDirectConnection} [params.onDirectConnection] - Callback for when this
     * client receives a request for a direct connection.
     * @private
     */
    function saveParameters(params) {
        Object.keys(params).forEach(function eachParam(key) {
            if (['onSuccess', 'onError', 'reconnect', 'servers'].indexOf(key) === -1 && params[key] !== undefined) {
                clientSettings[key] = params[key];
            }
        });

        that.servers = params.servers || that.servers;
        clientSettings.developmentMode = !!clientSettings.developmentMode;
        clientSettings.enableCallDebugReport = typeof clientSettings.enableCallDebugReport === 'boolean' ?
            clientSettings.enableCallDebugReport : true;

        if (typeof params.reconnect !== 'boolean') {
            clientSettings.reconnect = typeof params.developmentMode === 'boolean' ? params.developmentMode : false;
        } else {
            clientSettings.reconnect = !!params.reconnect;
        }
    }

    /**
     * Connect to the Respoke infrastructure and authenticate using `params.token`.
     *
     * After `connect`, the app auth session token is stored so it can be used in API requests.
     *
     * This method attaches quite a few event listeners for things like group joining and connection status changes.
     *
     * #### Usage
     *
     *      client.connect({
     *          appId: "XXXXXXXX-XXXX-XXXX-XXXX-XXXXXXXXXXXXX",
     *          token: "XXXXXXXX-XXXX-XXXX-XXXX-XXXXXXXXXXXXX", // if not developmentMode
     *          developmentMode: false || true,
     *          // if developmentMode, otherwise your server will set endpointId
     *          endpointId: "billy"
     *      });
     *      client.listen("connect", function () { } );
     *
     *
     * If no `params.token` is given and `developmentMode` is set to true, it will attempt to obtain a token
     * automatically. You must set an `endpointId`.
     *
     *
     * #### App auth session token expiration
     *
     * If `params.reconnect` is set to true (which it is by default for `developmentMode`), the `client`
     * will attempt to keep reconnecting each time the app auth session expires.
     *
     * If not using `developmentMode`, automatic reconnect will be disabled. You will need to
     * listen to the Client's `disconnect` event to fetch a new brokered auth token and call
     * `client.connect()` with the new token.
     *
     *      client.listen('disconnect', function () {
     *
     *          // example method you implemented to get a new token from your server
     *          myServer.getNewRespokeAccessToken(function (newToken) {
     *              // reconnect with respoke.Client
     *              client.connect({ token: newToken });
     *          });
     *
     *      });
     *
     *
     * @memberof! respoke.Client
     * @method respoke.Client.connect
     * @param {object} params
     * @param {respoke.Client.connectSuccessHandler} [params.onSuccess] - Success handler for this invocation
     * of this method only.
     * @param {respoke.Client.errorHandler} [params.onError] - Error handler for this invocation of this
     * method only.
     * @param {string} [params.appId] - The ID of your Respoke app. This must be passed either to
     * respoke.connect, respoke.createClient, or to client.connect.
     * @param {string} [params.token] - The endpoint's authentication token.
     * @param {RTCICEServers} [params.servers] - A set of default WebRTC ICE/STUN/TURN servers if you wish to use
     * different parameters than the built-in defaults.
     * @param {string} [params.endpointId] - An identifier to use when creating an authentication token for this
     * endpoint. This is only used when `developmentMode` is set to `true`.
     * @param {string|number|object|Array} [params.presence] The initial presence to set once connected.
     * @param {respoke.client.resolveEndpointPresence} [params.resolveEndpointPresence] An optional function for
     * resolving presence for an endpoint.  An endpoint can have multiple Connections this function will be used
     * to decide which Connection's presence gets precedence for the Endpoint.
     * @param {boolean} [params.developmentMode=false] - Indication to obtain an authentication token from the service.
     * Note: Your app must be in developer mode to use this feature. This is not intended as a long-term mode of
     * operation and will limit the services you will be able to use.
     * @param {boolean} [params.reconnect=true] - Whether or not to automatically reconnect to the Respoke service
     * when a disconnect occurs.
     * @param {respoke.Client.onJoin} [params.onJoin] - Callback for when this client's endpoint joins a group.
     * @param {respoke.Client.onLeave} [params.onLeave] - Callback for when this client's endpoint leaves
     * a group.
     * @param {respoke.Client.onClientMessage} [params.onMessage] - Callback for when any message is
     * received from anywhere on the system.
     * @param {respoke.Client.onConnect} [params.onConnect] - Callback for Client connect.
     * @param {respoke.Client.onDisconnect} [params.onDisconnect] - Callback for Client disconnect.
     * @param {respoke.Client.onReconnect} [params.onReconnect] - Callback for Client reconnect. Not Implemented.
     * @param {respoke.Client.onCall} [params.onCall] - Callback for when this client receives a call.
     * @param {respoke.Client.onDirectConnection} [params.onDirectConnection] - Callback for when this
     * client receives a request for a direct connection.
     * @returns {Promise|undefined}
     * @fires respoke.Client#connect
     */
    that.connect = function (params) {
        var promise;
        var retVal;
        params = params || {};
        log.debug('Client.connect');
        that.connectTries += 1;

        saveParameters(params);

        that.endpointId = clientSettings.endpointId;
        promise = actuallyConnect(params);
        retVal = respoke.handlePromise(promise, params.onSuccess, params.onError);
        promise.then(function successHandler() {
            /**
             * This event is fired the first time the library connects to the cloud infrastructure.
             * @event respoke.Client#connect
             * @type {respoke.Event}
             * @property {string} name - the event name.
             * @property {respoke.Client} target
             */
            that.fire('connect');

            /**
             * This event fires only when the initial `connect` fails.
             *
             * @ignore **This comment is for documentation purposes**, since #error bubbles
             * up from other classes, but it should show on `respoke.Client` docs.
             *
             * @event respoke.Client#error
             * @type {respoke.Event}
             * @property {string} name - the event name.
             * @property {respoke.Client} target
             */
        });
        return retVal;
    };

    /**
     * This function contains the meat of the connection, the portions which can be repeated again on reconnect.
     *
     * When `reconnect` is true, this function will be added in an event listener to the Client#disconnect event.
     *
     * **Using callbacks** by passing `params.onSuccess` or `params.onError` will disable promises.
     * @memberof! respoke.Client
     * @method respoke.Client.actuallyConnect
     * @private
     * @param {object} params
     * @param {connectSuccessHandler} [params.onSuccess] - Success handler for this invocation of this method only.
     * @param {respoke.Client.errorHandler} [params.onError] - Error handler for this invocation of this
     * method only.
     * @returns {Promise|undefined}
     */
    function actuallyConnect(params) {
        params = params || {};
        var deferred = Q.defer();

        if (!clientSettings.token &&
                (!clientSettings.appId || !clientSettings.endpointId || clientSettings.developmentMode !== true)) {
            deferred.reject(new Error("Must pass either endpointID & appId & developmentMode=true, or a token, " +
                "to client.connect()."));
            return deferred.promise;
        }

        signalingChannel.open({
            actuallyConnect: actuallyConnect,
            endpointId: that.endpointId,
            token: clientSettings.token
        }).then(function successHandler() {
            return signalingChannel.authenticate();
        }).done(function successHandler() {
            // set initial presence for the connection
            if (clientSettings.presence) {
                that.setPresence({presence: clientSettings.presence});
            }

            /*
             * These rely on the EventEmitter checking for duplicate event listeners in order for these
             * not to be duplicated on reconnect.
             */

            /**
             * This event provides notification for when an incoming call is being received.  If the user wishes
             * to allow the call, `evt.call.answer()`.
             * @event respoke.Client#call
             * @type {respoke.Event}
             * @property {respoke.Call} call
             * @property {respoke.Endpoint} endpoint
             * @property {string} name - The event name.
             * @property {respoke.Client} target
             */
            that.listen('call', clientSettings.onCall);
            /**
             * This event is fired when the local end of the directConnection is available. It still will not be
             * ready to send and receive messages until the 'open' event fires.
             * @event respoke.Client#direct-connection
             * @type {respoke.Event}
             * @property {respoke.DirectConnection} directConnection
             * @property {respoke.Endpoint} endpoint
             * @property {string} name - the event name.
             * @property {respoke.Call} target
             */
            that.listen('direct-connection', clientSettings.onDirectConnection);
            that.listen('join', clientSettings.onJoin);
            /**
             * This event is fired every time the client leaves a group.
             * @event respoke.Client#leave
             * @type {respoke.Event}
             * @property {respoke.Group} group
             * @property {string} name - the event name.
             */
            that.listen('leave', clientSettings.onLeave);
            /**
             * A generic message handler when a message was received by the client.
             *
             * @event respoke.Client#message
             * @type {respoke.Event}
             * @property {string} name - The event name.
             * @property {respoke.Endpoint} endpoint - If the message was private, this is the Endpoint who sent it.
             * @property {respoke.Group} group - If the message was to a group, this is the group.
             * @property {respoke.TextMessage} message - The generic message object.
             * @property {string} message.connectionId
             * @property {string} message.endpointId
             * @property {string} message.message - Message body text.
             * @property {respoke.Client} target
             */
            that.listen('message', clientSettings.onMessage);
            that.listen('connect', clientSettings.onConnect);
            /**
             * Client has disconnected from Respoke.
             *
             * @event respoke.Client#disconnect
             * @type {respoke.Event}
             * @property {string} name - The event name.
             * @property {respoke.Client} target
             */
            that.listen('disconnect', clientSettings.onDisconnect);
            /**
             * Client has reconnected to Respoke.
             *
             * @event respoke.Client#reconnect
             * @type {respoke.Event}
             * @property {string} name - The event name.
             * @property {respoke.Client} target
             */
            that.listen('reconnect', clientSettings.onReconnect);

            log.info('logged in as ' + that.endpointId, that);
            deferred.resolve();
        }, function errorHandler(err) {
            deferred.reject("Couldn't create an endpoint.");
            log.error(err.message, err.stack);
        });

        return deferred.promise;
    }

    /**
     * Disconnect from the Respoke infrastructure, leave all groups, invalidate the token, and disconnect the websocket.
     * **Using callbacks** by passing `params.onSuccess` or `params.onError` will disable promises.
     * @memberof! respoke.Client
     * @method respoke.Client.disconnect
     * @returns {Promise|undefined}
     * @param {object} params
     * @param {disconnectSuccessHandler} [params.onSuccess] - Success handler for this invocation of this method only.
     * @param {respoke.Client.errorHandler} [params.onError] - Error handler for this invocation of this
     * method only.
     * @fires respoke.Client#disconnect
     */
    that.disconnect = function (params) {
        // TODO: also call this on socket disconnect
        params = params || {};
        var deferred = Q.defer();
        var retVal = respoke.handlePromise(deferred.promise, params.onSuccess, params.onError);

        try {
            that.verifyConnected();
        } catch (e) {
            deferred.reject(e);
            return retVal;
        }

        var leaveGroups = groups.map(function eachGroup(group) {
            group.leave();
        });

        Q.all(leaveGroups).fin(function successHandler() {
            return signalingChannel.close();
        }).fin(function finallyHandler() {
            that.presence = 'unavailable';
            endpoints = [];
            groups = [];
            /**
             * This event is fired when the library has disconnected from the cloud infrastructure.
             * @event respoke.Client#disconnect
             * @property {string} name - the event name.
             * @property {respoke.Client} target
             */
            that.fire('disconnect');
            deferred.resolve();
        }).done();

        return retVal;
    };

    /**
     * Set the presence for this client.
     *
     * The value of presence can be a string, number, object, or array - in any format -
     * depending on the needs of your application. The only requirement is that
     * `JSON.stringify()` must work (no circular references).
     *
     *      var myPresence = 'At lunch'
     *                      || 4
     *                      || { status: 'Away', message: 'At lunch' }
     *                      || ['Away', 'At lunch'];
     *
     *      client.setPresence({
     *          presence: myPresence,
     *          onSuccess: function (evt) {
     *              // successfully updated my presence
     *          }
     *      });
     *
     * **Using callbacks** by passing `params.onSuccess` or `params.onError` will disable promises.
     *
     * @memberof! respoke.Client
     * @method respoke.Client.setPresence
     * @param {object} params
     * @param {string|number|object|array} params.presence
     * @param {respoke.Client.successHandler} [params.onSuccess] - Success handler for this invocation of
     * this method only.
     * @param {respoke.Client.errorHandler} [params.onError] - Error handler for this invocation of this
     * method only.
     * @overrides Presentable.setPresence
     * @return {Promise|undefined}
     */
    that.setPresence = function (params) {
        var promise;
        var retVal;
        params = params || {};

        try {
            that.verifyConnected();
        } catch (e) {
            promise = Q.reject(e);
            return respoke.handlePromise(promise, params.onSuccess, params.onError);
        }

        log.info('sending my presence update ' + params.presence);

        promise = signalingChannel.sendPresence({
            presence: params.presence
        });

        promise.then(function successHandler(p) {
            superClass.setPresence(params);
            clientSettings.presence = params.presence;
        });
        retVal = respoke.handlePromise(promise, params.onSuccess, params.onError);
        return retVal;
    };

    /**
     * Get the Call with the endpoint specified.
     *
     *     // hang up on chad
     *     var call = client.getCall({
     *         endpointId: 'chad'
     *     });
     *
     *     if (call) {
     *         call.hangup()
     *     }
     *
     * @memberof! respoke.Client
     * @method respoke.Client.getCall
     * @param {object} params
     * @param {string} [params.id] - Call ID.
     * @param {string} [params.endpointId] - Endpoint ID. Warning: If you pass only the endpointId, this method
     * will just return the first call that matches. If you are placing multiple calls to the same endpoint,
     * pass in the call ID, too.
     * @param {boolean} params.create - whether or not to create a new call if the specified endpointId isn't found
     * @returns {respoke.Call}
     */
    that.getCall = function (params) {
        var call = null;
        var endpoint = null;

        that.calls.every(function findCall(one) {
            if (params.id && one.id === params.id) {
                call = one;
                return false;
            }

            if (!params.id && params.endpointId && one.remoteEndpoint.id === params.endpointId) {
                call = one;
                return false;
            }
            return true;
        });

        if (call === null && params.create === true) {
            if (params.fromType === 'did') {
                try {
                    call = that.startPhoneCall({
                        id: params.id,
                        number: params.endpointId, //phone number
                        caller: false,
                        fromType: 'web',
                        toType: 'did'
                    });
                } catch (e) {
                    log.error("Couldn't create Call.", e.message, e.stack);
                }
            } else {
                endpoint = that.getEndpoint({id: params.endpointId});
                try {
                    call = endpoint.startCall({
                        id: params.id,
                        caller: false
                    });
                } catch (e) {
                    log.error("Couldn't create Call.", e.message, e.stack);
                }
            }
        }
        return call;
    };

    /**
     * Add the call to internal record-keeping.
     * @memberof! respoke.Client
     * @method respoke.Client.addCall
     * @param {object} evt
     * @param {respoke.Call} evt.call
     * @param {respoke.Endpoint} evt.endpoint
     * @private
     */
    function addCall(evt) {
        log.debug('addCall');
        if (!evt.call) {
            throw new Error("Can't add call without a call parameter.");
        }
        if (that.calls.indexOf(evt.call) === -1) {
            that.calls.push(evt.call);
        }

        evt.call.listen('hangup', function () {
            removeCall({call: evt.call});
        });
    }

    /**
     * Remove the call or direct connection from internal record-keeping.
     * @memberof! respoke.Client
     * @method respoke.Client.removeCall
     * @param {object} evt
     * @param {respoke.Call} evt.target
     * @private
     */
    function removeCall(evt) {
        var match = 0;
        if (!evt.call) {
            throw new Error("Can't remove call without a call parameter.");
        }

        // Loop backward since we're modifying the array in place.
        for (var i = that.calls.length - 1; i >= 0; i -= 1) {
            if (that.calls[i].id === evt.call.id) {
                that.calls.splice(i, 1);
                match += 1;
            }
        }

        if (match !== 1) {
            log.warn("Something went wrong.", match, "calls were removed!");
        }
    }

    /**
     * Convenience method for setting presence to `"available"`.
     *
     * **Using callbacks** by passing `params.onSuccess` or `params.onError` will disable promises.
     *
     * @memberof! respoke.Client
     * @method respoke.Client.setOnline
     * @param {object} params
     * @param {string|number|object|Array} [params.presence=available] - The presence to set.
     * @param {respoke.Client.successHandler} [params.onSuccess] - Success handler for this invocation of
     * this method only.
     * @param {respoke.Client.errorHandler} [params.onError] - Error handler for this invocation of this
     * method only.
     * @returns {Promise|undefined}
     * @private
     */
    that.setOnline = function (params) {
        var promise;

        params = params || {};
        params.presence = params.presence || 'available';

        try {
            that.verifyConnected();
        } catch (e) {
            promise = Q.reject(e);
            return respoke.handlePromise(promise, params.onSuccess, params.onError);
        }

        return that.setPresence(params);
    };

    /**
     * Send a message to an endpoint.
     *
     *     client.sendMessage({
     *         endpointId: 'dan',
     *         message: "Jolly good."
     *     });
     *
     *
     * **Using callbacks** by passing `params.onSuccess` or `params.onError` will disable promises.
     * @memberof! respoke.Client
     * @method respoke.Client.sendMessage
     * @param {object} params
     * @param {string} params.endpointId - The endpoint id of the recipient.
     * @param {string} [params.connectionId] - The optional connection id of the receipient. If not set, message will be
     * broadcast to all connections for this endpoint.
     * @param {string} params.message - a string message.
     * @param {sendHandler} [params.onSuccess] - Success handler for this invocation of this method only.
     * @param {respoke.Client.errorHandler} [params.onError] - Error handler for this invocation of this
     * method only.
     * @returns {Promise|undefined}
     */
    that.sendMessage = function (params) {
        var promise;
        var retVal;
        var endpoint;
        try {
            that.verifyConnected();
        } catch (e) {
            promise = Q.reject(e);
            retVal = respoke.handlePromise(promise, params.onSuccess, params.onError);
            return retVal;
        }
        endpoint = that.getEndpoint({id: params.endpointId});
        delete params.endpointId;
        return endpoint.sendMessage(params);
    };

    /**
     * Place an audio and/or video call to an endpoint.
     *
     *     // defaults to video when no constraints are supplied
     *     client.startCall({
     *         endpointId: 'erin',
     *         onConnect: function (evt) { },
     *         onLocalMedia: function (evt) { }
     *     });
     *
     * @memberof! respoke.Client
     * @method respoke.Client.startCall
     * @param {object} params
     * @param {string} params.endpointId - The id of the endpoint that should be called.
     * @param {RTCServers} [params.servers]
     * @param {RTCConstraints} [params.constraints]
     * @param {string} [params.connectionId]
     * @param {respoke.Call.onLocalMedia} [params.onLocalMedia] - Callback for receiving an HTML5 Video element
     * with the local audio and/or video attached.
     * @param {respoke.Call.onError} [params.onError] - Callback for errors that happen during call setup or
     * media renegotiation.
     * @param {respoke.Call.onConnect} [params.onConnect] - Callback for receiving an HTML5 Video element
     * with the remote audio and/or video attached.
     * @param {respoke.Call.onAllow} [params.onAllow] - When setting up a call, receive notification that the
     * browser has granted access to media.
     * @param {respoke.Call.onHangup} [params.onHangup] - Callback for being notified when the call has been hung
     * up.
     * @param {respoke.Call.onMute} [params.onMute] - Callback for changing the mute state on any type of media.
     * This callback will be called when media is muted or unmuted.
     * @param {respoke.Call.onAnswer} [params.onAnswer] - Callback for when the callee answers the call.
     * @param {respoke.Call.onApprove} [params.onApprove] - Callback for when the user approves local media. This
     * callback will be called whether or not the approval was based on user feedback. I. e., it will be called even if
     * the approval was automatic.
     * @param {respoke.Call.onRequestingMedia} [params.onRequestingMedia] - Callback for when the app is waiting
     * for the user to give permission to start getting audio or video.
     * @param {respoke.MediaStatsParser.statsHandler} [params.onStats] - Callback for receiving statistical
     * information.
     * @param {boolean} [params.receiveOnly] - whether or not we accept media
     * @param {boolean} [params.sendOnly] - whether or not we send media
     * @param {boolean} [params.needDirectConnection] - flag to enable skipping media & opening direct connection.
     * @param {boolean} [params.forceTurn] - If true, media is not allowed to flow peer-to-peer and must flow through
     * relay servers. If it cannot flow through relay servers, the call will fail.
     * @param {boolean} [params.disableTurn] - If true, media is not allowed to flow through relay servers; it is
     * required to flow peer-to-peer. If it cannot, the call will fail.
     * @param {respoke.Call.previewLocalMedia} [params.previewLocalMedia] - A function to call if the developer
     * wants to perform an action between local media becoming available and calling approve().
     * @param {string} [params.connectionId] - The connection ID of the remoteEndpoint, if it is not desired to call
     * all connections belonging to this endpoint.
     * @param {HTMLVideoElement} [params.videoLocalElement] - Pass in an optional html video element to have local video attached to it.
     * @param {HTMLVideoElement} [params.videoRemoteElement] - Pass in an optional html video element to have remote video attached to it.
     * @return {respoke.Call}
     */
    that.startCall = function (params) {
        var promise;
        var retVal;
        var endpoint;

        try {
            that.verifyConnected();
        } catch (e) {
            promise = Q.reject(e);
            retVal = respoke.handlePromise(promise, params.onSuccess, params.onError);
            return retVal;
        }

        endpoint = that.getEndpoint({id: params.endpointId});
        delete params.endpointId;
        return endpoint.startCall(params);
    };

    /**
<<<<<<< HEAD
     * Place an audio call with a phone number. Video is disabled for phone calls.
     *
     *     client.startPhoneCall({
     *         number: '5558675309',
=======
     * Place an audio only call to an endpoint.
     *
     *     client.startAudioCall({
     *         endpointId: 'erin',
>>>>>>> c5c4f7ac
     *         onConnect: function (evt) { },
     *         onLocalMedia: function (evt) { }
     *     });
     *
<<<<<<< HEAD
=======
     * @memberof! respoke.Client
     * @method respoke.Client.startAudioCall
     * @param {object} params
     * @param {string} params.endpointId - The id of the endpoint that should be called.
     * @param {RTCServers} [params.servers]
     * @param {string} [params.connectionId]
     * @param {respoke.Call.onLocalMedia} [params.onLocalMedia] - Callback for receiving an HTML5 element
     * with the local audio and/or video attached.
     * @param {respoke.Call.onError} [params.onError] - Callback for errors that happen during call setup or
     * media renegotiation.
     * @param {respoke.Call.onConnect} [params.onConnect] - Callback for receiving an HTML5 element
     * with the remote audio and/or video attached.
     * @param {respoke.Call.onAllow} [params.onAllow] - When setting up a call, receive notification that the
     * browser has granted access to media.
     * @param {respoke.Call.onHangup} [params.onHangup] - Callback for being notified when the call has been hung
     * up.
     * @param {respoke.Call.onMute} [params.onMute] - Callback for changing the mute state on any type of media.
     * This callback will be called when media is muted or unmuted.
     * @param {respoke.Call.onAnswer} [params.onAnswer] - Callback for when the callee answers the call.
     * @param {respoke.Call.onApprove} [params.onApprove] - Callback for when the user approves local media. This
     * callback will be called whether or not the approval was based on user feedback. I. e., it will be called even if
     * the approval was automatic.
     * @param {respoke.Call.onRequestingMedia} [params.onRequestingMedia] - Callback for when the app is waiting
     * for the user to give permission to start getting audio or video.
     * @param {respoke.MediaStatsParser.statsHandler} [params.onStats] - Callback for receiving statistical
     * information.
     * @param {boolean} [params.receiveOnly] - whether or not we accept media
     * @param {boolean} [params.sendOnly] - whether or not we send media
     * @param {boolean} [params.needDirectConnection] - flag to enable skipping media & opening direct connection.
     * @param {boolean} [params.forceTurn] - If true, media is not allowed to flow peer-to-peer and must flow through
     * relay servers. If it cannot flow through relay servers, the call will fail.
     * @param {boolean} [params.disableTurn] - If true, media is not allowed to flow through relay servers; it is
     * required to flow peer-to-peer. If it cannot, the call will fail.
     * @param {respoke.Call.previewLocalMedia} [params.previewLocalMedia] - A function to call if the developer
     * wants to perform an action between local media becoming available and calling approve().
     * @param {string} [params.connectionId] - The connection ID of the remoteEndpoint, if it is not desired to call
     * all connections belonging to this endpoint.
     * @param {HTMLVideoElement} [params.videoLocalElement] - Pass in an optional html video element to have local
     * video attached to it.
     * @param {HTMLVideoElement} [params.videoRemoteElement] - Pass in an optional html video element to have remote
     * video attached to it.
     * @return {respoke.Call}
     */
    that.startAudioCall = function (params) {
        params = params || {};
        params.constraints = {
            video : false,
            audio : true,
            optional: [],
            mandatory: {}
        };
        return that.startCall(params);
    };

    /**
     * Place a video call to an endpoint.
     *
     *     client.startVideoCall({
     *         endpointId: 'erin',
     *         onConnect: function (evt) { },
     *         onLocalMedia: function (evt) { }
     *     });
     *
     * @memberof! respoke.Client
     * @method respoke.Client.startVideoCall
     * @param {object} params
     * @param {string} params.endpointId - The id of the endpoint that should be called.
     * @param {RTCServers} [params.servers]
     * @param {string} [params.connectionId]
     * @param {respoke.Call.onLocalMedia} [params.onLocalMedia] - Callback for receiving an HTML5 Video element
     * with the local audio and/or video attached.
     * @param {respoke.Call.onError} [params.onError] - Callback for errors that happen during call setup or
     * media renegotiation.
     * @param {respoke.Call.onConnect} [params.onConnect] - Callback for receiving an HTML5 Video element
     * with the remote audio and/or video attached.
     * @param {respoke.Call.onAllow} [params.onAllow] - When setting up a call, receive notification that the
     * browser has granted access to media.
     * @param {respoke.Call.onHangup} [params.onHangup] - Callback for being notified when the call has been hung
     * up.
     * @param {respoke.Call.onMute} [params.onMute] - Callback for changing the mute state on any type of media.
     * This callback will be called when media is muted or unmuted.
     * @param {respoke.Call.onAnswer} [params.onAnswer] - Callback for when the callee answers the call.
     * @param {respoke.Call.onApprove} [params.onApprove] - Callback for when the user approves local media. This
     * callback will be called whether or not the approval was based on user feedback. I. e., it will be called even if
     * the approval was automatic.
     * @param {respoke.Call.onRequestingMedia} [params.onRequestingMedia] - Callback for when the app is waiting
     * for the user to give permission to start getting audio or video.
     * @param {respoke.MediaStatsParser.statsHandler} [params.onStats] - Callback for receiving statistical
     * information.
     * @param {boolean} [params.receiveOnly] - whether or not we accept media
     * @param {boolean} [params.sendOnly] - whether or not we send media
     * @param {boolean} [params.needDirectConnection] - flag to enable skipping media & opening direct connection.
     * @param {boolean} [params.forceTurn] - If true, media is not allowed to flow peer-to-peer and must flow through
     * relay servers. If it cannot flow through relay servers, the call will fail.
     * @param {boolean} [params.disableTurn] - If true, media is not allowed to flow through relay servers; it is
     * required to flow peer-to-peer. If it cannot, the call will fail.
     * @param {respoke.Call.previewLocalMedia} [params.previewLocalMedia] - A function to call if the developer
     * wants to perform an action between local media becoming available and calling approve().
     * @param {string} [params.connectionId] - The connection ID of the remoteEndpoint, if it is not desired to call
     * all connections belonging to this endpoint.
     * @param {HTMLVideoElement} [params.videoLocalElement] - Pass in an optional html video element to have local
     * video attached to it.
     * @param {HTMLVideoElement} [params.videoRemoteElement] - Pass in an optional html video element to have remote
     * video attached to it.
     * @return {respoke.Call}
     */
    that.startVideoCall = function (params) {
        params = params || {};
        params.constraints = {
            video : true,
            audio : true,
            optional: [],
            mandatory: {}
        };
        return that.startCall(params);
    };

    /**
     * Place an audio call with a phone number.
>>>>>>> c5c4f7ac
     * @memberof! respoke.Client
     * @method respoke.Client.startPhoneCall
     * @param {object} params
     * @param {string} params.number - The phone number that should be called.
     * @param {RTCServers} [params.servers]
     * @param {RTCConstraints} [params.constraints]
     * @param {respoke.Call.onLocalMedia} [params.onLocalMedia] - Callback for receiving an HTML5 Video element
     * with the local audio and/or video attached.
     * @param {respoke.Call.onError} [params.onError] - Callback for errors that happen during call setup or
     * media renegotiation.
     * @param {respoke.Call.onConnect} [params.onConnect] - Callback for receiving an HTML5 Video element
     * with the remote audio and/or video attached.
     * @param {respoke.Call.onAllow} [params.onAllow] - When setting up a call, receive notification that the
     * browser has granted access to media.
     * @param {respoke.Call.onHangup} [params.onHangup] - Callback for being notified when the call has been hung
     * up.
     * @param {respoke.Call.onMute} [params.onMute] - Callback for changing the mute state on any type of media.
     * This callback will be called when media is muted or unmuted.
     * @param {respoke.Call.onAnswer} [params.onAnswer] - Callback for when the callee answers the call.
     * @param {respoke.Call.onApprove} [params.onApprove] - Callback for when the user approves local media. This
     * callback will be called whether or not the approval was based on user feedback. I. e., it will be called even if
     * the approval was automatic.
     * @param {respoke.Call.onRequestingMedia} [params.onRequestingMedia] - Callback for when the app is waiting
     * for the user to give permission to start getting audio.
     * @param {respoke.MediaStatsParser.statsHandler} [params.onStats] - Callback for receiving statistical
     * information.
     * @param {boolean} [params.receiveOnly] - whether or not we accept media
     * @param {boolean} [params.sendOnly] - whether or not we send media
     * @param {boolean} [params.forceTurn] - If true, media is not allowed to flow peer-to-peer and must flow through
     * relay servers. If it cannot flow through relay servers, the call will fail.
     * @param {boolean} [params.disableTurn] - If true, media is not allowed to flow through relay servers; it is
     * required to flow peer-to-peer. If it cannot, the call will fail.
     * @return {respoke.Call}
     */
    that.startPhoneCall = function (params) {
        var promise;
        var retVal;
        var call = null;
        var recipient = {};
        params = params || {};

        try {
            that.verifyConnected();
        } catch (e) {
            promise = Q.reject(e);
            retVal = respoke.handlePromise(promise, params.onSuccess, params.onError);
            return retVal;
        }

        if (params.caller === undefined) {
            params.caller = true;
        }

        if (!params.number) {
            log.error("Can't start a phone call without a number.");
            promise = Q.reject(new Error("Can't start a phone call without a number."));
            retVal = respoke.handlePromise(promise, params.onSuccess, params.onError);
            return retVal;
        }

        recipient.id = params.number;

        params.instanceId = instanceId;
        params.remoteEndpoint = recipient;

        params.toType = params.toType || 'did';
        params.fromType = params.fromType || 'web';

        params.signalOffer = function (signalParams) {
            var onSuccess = signalParams.onSuccess;
            var onError = signalParams.onError;
            delete signalParams.onSuccess;
            delete signalParams.onError;

            signalParams.signalType = 'offer';
            signalParams.target = 'call';
            signalParams.recipient = recipient;
            signalParams.toType = params.toType;
            signalParams.fromType = params.fromType;
            signalingChannel.sendSDP(signalParams).done(onSuccess, onError);
        };
        params.signalAnswer = function (signalParams) {
            signalParams.signalType = 'answer';
            signalParams.target = 'call';
            signalParams.recipient = recipient;
            signalParams.toType = params.toType;
            signalParams.fromType = params.fromType;
            signalingChannel.sendSDP(signalParams).done(null, function errorHandler(err) {
                log.error("Couldn't answer the call.", err.message, err.stack);
                signalParams.call.hangup({signal: false});
            });
        };
        params.signalConnected = function (signalParams) {
            signalParams.target = 'call';
            signalParams.connectionId = signalParams.connectionId;
            signalParams.recipient = recipient;
            signalParams.toType = params.toType;
            signalParams.fromType = params.fromType;
            signalingChannel.sendConnected(signalParams).done(null, function errorHandler(err) {
                log.error("Couldn't send connected.", err.message, err.stack);
                signalParams.call.hangup();
            });
        };
        params.signalModify = function (signalParams) {
            signalParams.target = 'call';
            signalParams.recipient = recipient;
            signalParams.toType = params.toType;
            signalParams.fromType = params.fromType;
            signalingChannel.sendModify(signalParams).done(null, function errorHandler(err) {
                log.error("Couldn't send modify.", err.message, err.stack);
            });
        };
        params.signalCandidate = function (signalParams) {
            signalParams.target = 'call';
            signalParams.recipient = recipient;
            signalParams.toType = params.toType;
            signalParams.fromType = params.fromType;
            signalingChannel.sendCandidate(signalParams).done(null, function errorHandler(err) {
                log.error("Couldn't send candidate.", err.message, err.stack);
            });
        };
        params.signalHangup = function (signalParams) {
            signalParams.target = 'call';
            signalParams.recipient = recipient;
            signalParams.toType = params.toType;
            signalParams.fromType = params.fromType;
            signalingChannel.sendHangup(signalParams).done(null, function errorHandler(err) {
                log.error("Couldn't send hangup.", err.message, err.stack);
            });
        };
        params.signalReport = function (signalParams) {
            log.debug("Sending debug report", signalParams.report);
            signalingChannel.sendReport(signalParams);
        };

        params.signalingChannel = signalingChannel;
        call = respoke.Call(params);
        addCall({call: call});
        return call;
    };

    /**
     * Assert that we are connected to the backend infrastructure.
     * @memberof! respoke.Client
     * @method respoke.Client.verifyConnected
     * @throws {Error}
     * @private
     */
    that.verifyConnected = function () {
        if (!signalingChannel.isConnected()) {
            throw new Error("Can't complete request when not connected. Please reconnect!");
        }
    };

    /**
     * Check whether this client is connected to the Respoke API.
     * @memberof! respoke.Client
     * @method respoke.Client.isConnected
     * @returns boolean
     */
    that.isConnected = function () {
        return signalingChannel.isConnected();
    };

    /**
     * Join a group and begin keeping track of it.
     *
     * You can leave the group by calling `group.leave()`;
     *
     * ##### Joining and leaving a group
     *
     *      var group;
     *
     *      client.join({
     *          id: "book-club",
     *          onSuccess: function (evt) {
     *              console.log('I joined', evt.group.id);
     *              // "I joined book-club"
     *              group = evt.group;
     *              group.sendMessage({
     *                  message: 'sup'
     *              });
     *          }
     *      });
     *
     *      // . . .
     *      // Some time later, leave the group.
     *      // . . .
     *      group.leave({
     *          onSuccess: function (evt) {
     *              console.log('I left', evt.group.id);
     *              // "I left book-club"
     *          }
     *      });
     *
     * @memberof! respoke.Client
     * @method respoke.Client.join
     * @param {object} params
     * @param {string} params.id - The name of the group.
     * @param {respoke.Client.joinHandler} [params.onSuccess] - Success handler for this invocation of
     * this method only.
     * @param {respoke.Client.errorHandler} [params.onError] - Error handler for this invocation of this
     * method only.
     * @param {respoke.Group.onMessage} [params.onMessage] - Message handler for messages from this group only.
     * @param {respoke.Group.onJoin} [params.onJoin] - Join event listener for endpoints who join this group only.
     * @param {respoke.Group.onLeave} [params.onLeave] - Leave event listener for endpoints who leave
     * this group only.
     * @returns {Promise<respoke.Group>|undefined} The instance of the respoke.Group which the client joined.
     * @fires respoke.Client#join
     */
    that.join = function (params) {
        var deferred = Q.defer();
        var retVal = respoke.handlePromise(deferred.promise, params.onSuccess, params.onError);
        try {
            that.verifyConnected();
        } catch (e) {
            deferred.reject(e);
            return retVal;
        }

        if (!params.id) {
            deferred.reject(new Error("Can't join a group with no group id."));
            return retVal;
        }

        signalingChannel.joinGroup({
            id: params.id
        }).done(function successHandler() {
            var group;
            params.signalingChannel = signalingChannel;
            params.instanceId = instanceId;

            group = that.getGroup({id: params.id});

            if (!group) {
                group = respoke.Group(params);
                that.addGroup(group);
            }

            group.listen('join', params.onJoin);
            group.listen('leave', params.onLeave);
            group.listen('message', params.onMessage);

            group.addMember({
                connection: that.getConnection({
                    endpointId: that.endpointId,
                    connectionId: that.connectionId
                })
            });

            /**
             * This event is fired every time the client joins a group. If the client leaves
             * a group, this event will be fired again on the next time the client joins the group.
             * @event respoke.Client#join
             * @type {respoke.Event}
             * @property {respoke.Group} group
             * @property {string} name - the event name.
             */
            that.fire('join', {
                group: group
            });
            deferred.resolve(group);
        }, function errorHandler(err) {
            deferred.reject(err);
        });
        return retVal;
    };

    /**
     * Add a Group. This is called when we join a group and need to begin keeping track of it.
     * @memberof! respoke.Client
     * @method respoke.Client.addGroup
     * @param {respoke.Group}
     * @private
     */
    that.addGroup = function (newGroup) {
        if (!newGroup || newGroup.className !== 'respoke.Group') {
            throw new Error("Can't add group to internal tracking without a group.");
        }

        newGroup.listen('leave', function leaveHandler(evt) {
            newGroup.removeMember({connectionId: evt.connection.id});
            checkEndpointForRemoval(evt.connection.getEndpoint());
        }, true);

        groups.push(newGroup);
    };

    /**
     * Get a list of all the groups the client is currently a member of.
     * @memberof! respoke.Client
     * @method respoke.Client.getGroups
     * @returns {Array<respoke.Group>} All of the groups the library is aware of.
     */
    that.getGroups = function () {
        return groups;
    };

    /**
     * Find a group by id and return it.
     *
     *     var group = client.getGroup({
     *         id: "resistance"
     *     });
     *
     * @memberof! respoke.Client
     * @method respoke.Client.getGroup
     * @param {object} params
     * @param {string} params.id
     * @param {respoke.Group.onJoin} [params.onJoin] - Receive notification that an endpoint has joined this group.
     * @param {respoke.Group.onLeave} [params.onLeave] - Receive notification that an endpoint has left this group.
     * @param {respoke.Group.onMessage} [params.onMessage] - Receive notification that a message has been
     * received to a group.
     * @returns {respoke.Group|undefined} The group whose ID was specified.
     */
    that.getGroup = function (params) {
        var group;
        if (!params || !params.id) {
            throw new Error("Can't get a group without group id.");
        }

        groups.every(function eachGroup(grp) {
            if (grp.id === params.id) {
                group = grp;
                return false;
            }
            return true;
        });

        if (group) {
            group.listen('join', params.onJoin);
            group.listen('leave', params.onLeave);
            group.listen('message', params.onMessage);
        }

        return group;
    };

    /**
     * Remove an Endpoint. Since an endpoint can be a member of multiple groups, we can't just remove it from
     * our list on respoke.Endpoint#leave. We must see if it's a member of any more groups. If it's not
     * a member of any other groups, we can stop keeping track of it.
     * @todo TODO Need to account for Endpoints not created as part of a group. These do not need to be
     * deleted based on group membership.
     * @memberof! respoke.Client
     * @method respoke.Client.checkEndpointForRemoval
     * @param {object} params
     * @param {string} params.id - The ID of the Endpoint to check for removal.
     * @private
     */
    function checkEndpointForRemoval(params) {
        params = params || {};
        if (!params.id) {
            throw new Error("Can't remove endpoint from internal tracking without group id.");
        }

        Q.all(groups.map(function eachGroup(group) {
            return group.getMembers();
        })).done(function successHandler(connectionsByGroup) {
            // connectionsByGroup is a two-dimensional array where the first dimension is a group
            // and the second dimension is a connection.
            var absent = connectionsByGroup.every(function eachConnectionList(connectionList) {
                return connectionList.every(function eachConnection(conn) {
                    return (conn.endpointId !== params.id);
                });
            });
            if (absent) {
                endpoints.every(function eachEndpoint(ept, index) {
                    if (ept.id === params.id) {
                        endpoints.splice(index, 1);
                        return false;
                    }
                    return true;
                });
            }
        });
    }

    /**
     * Find an endpoint by id and return the `respoke.Endpoint` object.
     *
     * If it is not already cached locally, will be added to the local cache of tracked endpoints,
     * its presence will be determined, and will be available in `client.getEndpoints()`.
     *
     *     var endpoint = client.getEndpoint({
     *         id: "dlee"
     *     });
     *
     * @ignore If the endpoint is not found in the local cache of endpoint objects (see `client.getEndpoints()`),
     * it will be created. This is useful, for example, in the case of dynamic endpoints where groups are
     * not in use. Override dynamic endpoint creation by setting `params.skipCreate = true`.
     *
     * @memberof! respoke.Client
     * @method respoke.Client.getEndpoint
     * @param {object} params
     * @param {string} params.id
     * @param {respoke.Endpoint.onMessage} [params.onMessage] - Handle messages sent to the logged-in user
     * from this one Endpoint.
     * @param {respoke.Endpoint.onPresence} [params.onPresence] - Handle presence notifications from this one
     * Endpoint.
     * @arg {boolean} [params.skipCreate] - Skip the creation step and return undefined if we don't yet
     * @returns {respoke.Endpoint} The endpoint whose ID was specified.
     */
    that.getEndpoint = function (params) {
        var endpoint;
        if (!params || !params.id) {
            throw new Error("Can't get an endpoint without endpoint id.");
        }

        endpoints.every(function eachEndpoint(ept) {
            if (ept.id === params.id) {
                endpoint = ept;
                return false;
            }
            return true;
        });

        if (!endpoint && params && !params.skipCreate) {
            params.instanceId = instanceId;
            params.signalingChannel = signalingChannel;
            params.resolveEndpointPresence = clientSettings.resolveEndpointPresence;
            params.addCall = addCall;

            endpoint = respoke.Endpoint(params);
            signalingChannel.registerPresence({
                endpointList: [endpoint.id]
            }).done(null, function (err) {
                log.error("Couldn't register for presence on", endpoint.id, err.message);
            });
            endpoints.push(endpoint);
        }

        if (endpoint) {
            endpoint.listen('presence', params.onPresence);
            endpoint.listen('message', params.onMessage);
        }

        return endpoint;
    };

    /**
     * Find a Connection by id and return it.
     *
     *     var connection = client.getConnection({
     *         id: "XXXXXXXX-XXXX-XXXX-XXXX-XXXXXXXXXXXXX"
     *     });
     *
     * @ignore In most cases, if we don't find it we will create it. This is useful
     * in the case of dynamic endpoints where groups are not in use. Set skipCreate=true
     * to return undefined if the Connection is not already known.
     *
     * @memberof! respoke.Client
     * @method respoke.Client.getConnection
     * @param {object} params
     * @param {string} params.connectionId
     * @param {string} [params.endpointId] - An endpointId to use in the creation of this connection.
     * @param {respoke.Endpoint.onMessage} [params.onMessage] - Handle messages sent to the logged-in user
     * from this one Connection.
     * @param {respoke.Endpoint.onPresence} [params.onPresence] - Handle presence notifications from this one
     * Connection.
     * @returns {respoke.Connection} The connection whose ID was specified.
     */
    that.getConnection = function (params) {
        var connection;
        var endpoint;
        var endpointsToSearch = endpoints;

        params = params || {};
        if (!params.connectionId) {
            throw new Error("Can't get a connection without connection id.");
        }
        if (!params.endpointId && !params.skipCreate) {
            throw new Error("Can't create a connection without endpoint id.");
        }

        if (params.endpointId) {
            endpoint = that.getEndpoint({
                id: params.endpointId,
                skipCreate: params.skipCreate
            });

            endpointsToSearch = [];
            if (endpoint) {
                endpointsToSearch = [endpoint];
            }
        }

        endpointsToSearch.every(function eachEndpoint(ept) {
            connection = ept.getConnection(params);
            return !connection;
        });

        if (!connection && !params.skipCreate) {
            params.instanceId = instanceId;
            connection = respoke.Connection(params);
            endpoint.connections.push(connection);
        }

        return connection;
    };

    /**
     * Get the list of **all endpoints** that the library has knowledge of.
     * These are `respoke.Endpoint` objects, not just the endpointIds.
     *
     * The library gains knowledge of an endpoint in two ways:
     * 1. when an endpoint joins a group that the user (currently logged-in endpoint) is a member of (if group presence is enabled)
     * 2. when an endpoint that the user (currently logged-in endpoint) is watching*
     *
     * *If an endpoint that the library does not know about sends a message to the client, you
     * can immediately call the `client.getEndpoint()` method on the sender of the message to enable
     * watching of the sender's endpoint.
     *
     *      client.on('message', function (data) {
     *          if (data.endpoint) {
     *              // start tracking this endpoint.
     *              client.getEndpoint({ id: data.endpoint.id });
     *          }
     *      });
     *
     *
     * @memberof! respoke.Client
     * @method respoke.Client.getEndpoints
     * @returns {Array<respoke.Endpoint>}
     */
    that.getEndpoints = function () {
        return endpoints;
    };

    return that;
}; // End respoke.Client

/**
 * Handle sending successfully.
 * @callback respoke.Client.successHandler
 */
/**
 * Handle joining a group successfully. This callback is called only once when Client.join() is called.
 * @callback respoke.Client.joinHandler
 * @param {respoke.Group} group
 */
/**
 * Receive notification that the client has joined a group. This callback is called everytime
 * respoke.Client#join is fired.
 * @callback respoke.Client.onJoin
 * @param {respoke.Event} evt
 * @param {respoke.Group} evt.group
 * @param {string} evt.name - the event name.
 */
/**
 * Receive notification that the client has left a group. This callback is called everytime
 * respoke.Client#leave is fired.
 * @callback respoke.Client.onLeave
 * @param {respoke.Event} evt
 * @param {respoke.Group} evt.group
 * @param {string} evt.name - the event name.
 */
/**
 * Receive notification that a message has been received. This callback is called every time
 * respoke.Client#message is fired.
 * @callback respoke.Client.onClientMessage
 * @param {respoke.Event} evt
 * @param {respoke.TextMessage} evt.message
 * @param {respoke.Group} [evt.group] - If the message is to a group we already know about,
 * this will be set. If null, the developer can use client.join({id: evt.message.header.channel}) to join
 * the group. From that point forward, Group#message will fire when a message is received as well. If
 * group is undefined instead of null, the message is not a group message at all.
 * @param {string} evt.name - the event name.
 * @param {respoke.Client} evt.target
 */
/**
 * Receive notification that the client is receiving a call from a remote party. This callback is called every
 * time respoke.Client#call is fired.
 * @callback respoke.Client.onCall
 * @param {respoke.Event} evt
 * @param {respoke.Call} evt.call
 * @param {respoke.Endpoint} evt.endpoint
 * @param {string} evt.name - the event name.
 */
/**
 * Receive notification that the client is receiving a request for a direct connection from a remote party.
 * This callback is called every time respoke.Client#direct-connection is fired.
 * @callback respoke.Client.onDirectConnection
 * @param {respoke.Event} evt
 * @param {respoke.DirectConnection} evt.directConnection
 * @param {respoke.Endpoint} evt.endpoint
 * @param {string} evt.name - the event name.
 * @param {respoke.Call} evt.target
 */
/**
 * Receive notification Respoke has successfully connected to the cloud. This callback is called every time
 * respoke.Client#connect is fired.
 * @callback respoke.Client.onConnect
 * @param {respoke.Event} evt
 * @param {string} evt.name - the event name.
 * @param {respoke.Client} evt.target
 */
/**
 * Receive notification Respoke has successfully disconnected from the cloud. This callback is called every time
 * respoke.Client#disconnect is fired.
 * @callback respoke.Client.onDisconnect
 * @param {respoke.Event} evt
 * @param {string} evt.name - the event name.
 * @param {respoke.Client} evt.target
 */
/**
 * Receive notification Respoke has successfully reconnected to the cloud. This callback is called every time
 * respoke.Client#reconnect is fired.
 * @callback respoke.Client.onReconnect
 * @param {respoke.Event} evt
 * @param {string} evt.name - the event name.
 * @param {respoke.Client} evt.target
 */
/**
 * Handle disconnection to the cloud successfully.
 * @callback respoke.Client.disconnectSuccessHandler
 */
/**
 * Handle an error that resulted from a method call.
 * @callback respoke.Client.errorHandler
 * @params {Error} err
 */
/**
 * Handle connection to the cloud successfully.
 * @callback respoke.Client.connectSuccessHandler
 */<|MERGE_RESOLUTION|>--- conflicted
+++ resolved
@@ -842,23 +842,14 @@
     };
 
     /**
-<<<<<<< HEAD
-     * Place an audio call with a phone number. Video is disabled for phone calls.
-     *
-     *     client.startPhoneCall({
-     *         number: '5558675309',
-=======
      * Place an audio only call to an endpoint.
      *
      *     client.startAudioCall({
      *         endpointId: 'erin',
->>>>>>> c5c4f7ac
      *         onConnect: function (evt) { },
      *         onLocalMedia: function (evt) { }
      *     });
      *
-<<<<<<< HEAD
-=======
      * @memberof! respoke.Client
      * @method respoke.Client.startAudioCall
      * @param {object} params
@@ -978,7 +969,6 @@
 
     /**
      * Place an audio call with a phone number.
->>>>>>> c5c4f7ac
      * @memberof! respoke.Client
      * @method respoke.Client.startPhoneCall
      * @param {object} params
