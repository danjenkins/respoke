--- conflicted
+++ resolved
@@ -326,10 +326,6 @@
                         that.state.receivedSDP = true;
                         processQueues();
                         saveAnswerAndSend(oSession);
-<<<<<<< HEAD
-=======
-                        defSDPOffer.resolve();
->>>>>>> 1b1b4828
                     }, function errorHandler(err) {
                         err = new Error("Error creating SDP answer." + err.message);
                         that.report.callStoppedReason = err.message;
@@ -462,16 +458,8 @@
         }
 
         that.report.callStarted = new Date().getTime();
-<<<<<<< HEAD
         window.pc = pc = new RTCPeerConnection(callSettings.servers, pcOptions);
-=======
-        pc = new RTCPeerConnection(callSettings.servers, pcOptions);
-
-        defSDPOffer.promise.done(function () {
-            processQueues();
-        }, null);
-
->>>>>>> 1b1b4828
+
         pc.onicecandidate = onIceCandidate;
         pc.onnegotiationneeded = onNegotiationNeeded;
         pc.onaddstream = function onaddstream(evt) {
@@ -594,7 +582,7 @@
             return;
         }
 
-        if (that.call.caller && defSDPOffer.promise.isPending()) {
+        if (!that.state.sentSDP && !that.state.receivedSDP) {
             candidateSendingQueue.push(candidate);
         } else {
             signalCandidate({
@@ -664,18 +652,14 @@
                 call: that.call,
                 sessionDescription: oSession,
                 onSuccess: function () {
-                    setTimeout(function () {
-                    defSDPOffer.resolve(oSession);
-                    });
+                    setTimeout(processQueues);
                 },
                 onError: function (err) {
-                    defSDPOffer.reject(err);
+                    respoke.log.error('offer could not be sent');
+                    that.call.hangup({signal: false});
                 }
             });
-<<<<<<< HEAD
             that.state.sentSDP = true;
-=======
->>>>>>> 1b1b4828
         }, function errorHandler(p) {
             var err = new Error('Error calling setLocalDescription on offer I created.');
             /**
@@ -747,13 +731,6 @@
      */
     that.close = function (params) {
         params = params || {};
-<<<<<<< HEAD
-=======
-        if (!pc || toSendHangup !== undefined) {
-            log.debug("PeerConnection.close got called twice.");
-            return;
-        }
->>>>>>> 1b1b4828
         toSendHangup = true;
 
         if (that.state.caller === true) {
@@ -822,14 +799,6 @@
         if (!pc) {
             return;
         }
-<<<<<<< HEAD
-=======
-        defSDPAnswer.promise.done(null, function errorHandler() {
-            log.error('set remote desc of answer failed', evt.signal.sessionDescription);
-            that.report.callStoppedReason = 'setRemoteDescription failed at answer.';
-            that.close();
-        });
->>>>>>> 1b1b4828
         log.debug('got answer', evt.signal);
 
         that.report.sdpsReceived.push(evt.signal.sessionDescription);
@@ -851,7 +820,6 @@
             new RTCSessionDescription(evt.signal.sessionDescription),
             function successHandler() {
                 that.state.dispatch('receiveAnswer');
-                processQueues();
             }, function errorHandler(p) {
                 var newErr = new Error("Exception calling setRemoteDescription on answer I received.");
                 that.report.callStoppedReason = newErr.message;
@@ -1014,34 +982,23 @@
      */
     that.addRemoteCandidate = function (params) {
         params = params || {};
-<<<<<<< HEAD
-=======
 
         if (!pc && params.processingQueue) { // we hung up.
             return;
         }
->>>>>>> 1b1b4828
 
         if (!params.candidate || !params.candidate.hasOwnProperty('sdpMLineIndex')) {
             log.warn("addRemoteCandidate got wrong format!", params);
             return;
         }
-<<<<<<< HEAD
-        if ((!pc || that.state.caller && !that.state.receivedSDP) && !params.processingQueue) {
-=======
-
-        if (!pc) {
->>>>>>> 1b1b4828
+
+        if (!pc) {
             candidateReceivingQueue.push(params.candidate);
             log.debug('Queueing a candidate because pc is null.');
             return;
         }
 
-<<<<<<< HEAD
         if (that.state.sentSDP || that.state.receivedSDP) {
-=======
-        if (defSDPOffer.promise.isFulfilled()) {
->>>>>>> 1b1b4828
             try {
                 pc.addIceCandidate(new RTCIceCandidate(params.candidate));
                 log.debug('Got a remote candidate.', params.candidate);
@@ -1050,20 +1007,11 @@
                 log.error("Couldn't add ICE candidate: " + e.message, params.candidate);
                 return;
             }
-<<<<<<< HEAD
         } else if (!params.processingQueue) {
             candidateReceivingQueue.push(params.candidate);
-            log.debug('Queueing a candidate.');
-            return;
+            log.debug('Queueing a candidate because no offer yet.');
         } else {
             console.log("processing queue error", that.state.sentSDP, that.state.receivedSDP, params);
-=======
-        } else {
-            if (!params.processingQueue) {
-                candidateReceivingQueue.push(params.candidate);
-                log.debug('Queueing a candidate because no offer yet.');
-            }
->>>>>>> 1b1b4828
         }
     };
 
