--- conflicted
+++ resolved
@@ -288,12 +288,8 @@
                     log.debug('set remote desc of offer succeeded');
                     that.call.incomingMedia.setSDP(oOffer); // callee's incoming media
                     pc.createAnswer(function successHandler(oSession) {
-<<<<<<< HEAD
-                        that.state.receivedSDP = true;
+                        that.state.processedRemoteSDP = true;
                         that.call.outgoingMedia.setSDP(oSession); // callee's outgoing media
-=======
-                        that.state.processedRemoteSDP = true;
->>>>>>> 728dc46a
                         saveAnswerAndSend(oSession);
                     }, function errorHandler(err) {
                         err = new Error("Error creating SDP answer." + err.message);
