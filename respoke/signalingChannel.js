--- conflicted
+++ resolved
@@ -1184,9 +1184,8 @@
         var endpoint;
         var connection;
 
-<<<<<<< HEAD
         if (message.connectionId === client.connectionId) {
-            connection = client.getConnection({connectionId: message.connectionId, endpointId: message.endpoint});
+            connection = client.getConnection({connectionId: message.connectionId, endpointId: message.endpointId});
             group = client.getGroup({id: message.header.channel});
             if (!group) {
                 group = respoke.Group({
@@ -1207,23 +1206,12 @@
             endpoint = client.getEndpoint({
                 id: message.endpoint,
                 instanceId: instanceId,
-                name: message.endpoint
+                name: message.endpointId
             });
-=======
-        if (message.endpointId === client.endpointId) {
-            return;
-        }
-
-        endpoint = client.getEndpoint({
-            id: message.endpointId,
-            instanceId: instanceId,
-            name: message.endpointId
-        });
->>>>>>> cbbdba12
 
             connection = endpoint.getConnection({connectionId: message.connectionId});
 
-<<<<<<< HEAD
+
             // Handle presence not associated with a channel
             if (message.header.channel.indexOf('system') > -1 || !connection) {
                 endpoint.setPresence({
@@ -1231,39 +1219,18 @@
                 });
                 connection = client.getConnection({
                     connectionId: message.connectionId,
-                    endpointId: message.endpoint
+                    endpointId: message.endpointId
                 });
                 if (message.header.channel.indexOf('system') > -1) {
                     log.error("Still getting these weird join presence messages.", message);
                     return;
                 }
-=======
-        // Handle presence not associated with a channel
-        if (message.header.channel.indexOf('system') > -1 || !connection) {
-            endpoint.setPresence({
-                connectionId: message.connectionId
-            });
-            connection = client.getConnection({
-                connectionId: message.connectionId,
-                endpointId: message.endpointId
-            });
-            if (message.header.channel.indexOf('system') > -1) {
-                log.error("Still getting these weird join presence messages.", message);
-                return;
->>>>>>> cbbdba12
-            }
-
-<<<<<<< HEAD
-            if (!presenceRegistered[message.endpoint]) {
-                that.registerPresence({endpointList: [message.endpoint]});
+            }
+
+            if (!presenceRegistered[message.endpointId]) {
+                that.registerPresence({endpointList: [message.endpointId]});
             }
             group = client.getGroup({id: message.header.channel});
-=======
-        if (!presenceRegistered[message.endpointId]) {
-            that.registerPresence({endpointList: [message.endpointId]});
-        }
-        group = client.getGroup({id: message.header.channel});
->>>>>>> cbbdba12
 
             if (group && connection) {
                 group.addMember({connection: connection});
@@ -1291,19 +1258,9 @@
             });
         } else {
 
-<<<<<<< HEAD
             endpoint = client.getEndpoint({
-                id: message.endpoint
+                id: message.endpointId
             });
-=======
-        if (message.endpointId === client.endpointId) {
-            return;
-        }
-
-        endpoint = client.getEndpoint({
-            id: message.endpointId
-        });
->>>>>>> cbbdba12
 
             endpoint.connections.every(function eachConnection(conn, index) {
                 if (conn.id === message.connectionId) {
